--- conflicted
+++ resolved
@@ -3,11 +3,7 @@
 buildscript {
     ext.kotlinVersion = '1.5.20'
     ext.kotlinCoroutinesVersion = '1.5.0'
-<<<<<<< HEAD
     ext.ktorVersion = '1.6.1'
-=======
-    ext.ktorVersion = '1.4.1'
->>>>>>> fa2c7f45
     ext.okhttpVersion = '4.9.1'
 }
 
@@ -65,12 +61,7 @@
     testImplementation("org.junit.jupiter:junit-jupiter-params:5.7.2")
     testImplementation("org.jetbrains.kotlin:kotlin-test-junit5")
     testImplementation("com.nhaarman.mockitokotlin2:mockito-kotlin:2.2.0")
-<<<<<<< HEAD
-    testImplementation("org.mockito:mockito-inline:3.9.0")
-=======
     testImplementation("org.mockito:mockito-inline:3.11.2")
-    testImplementation("org.jetbrains.kotlinx:kotlinx-coroutines-test:$kotlinCoroutinesVersion")
->>>>>>> fa2c7f45
 }
 
 java {
