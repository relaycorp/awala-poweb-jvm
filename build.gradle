import org.jetbrains.kotlin.gradle.tasks.KotlinCompile

buildscript {
    ext.kotlinVersion = '1.9.10'
    ext.kotlinCoroutinesVersion = '1.7.3'
<<<<<<< HEAD
    ext.ktorVersion = '2.3.5'
    ext.okhttpVersion = '4.11.0'
=======
    ext.ktorVersion = '1.6.8'
    ext.okhttpVersion = '4.12.0'
>>>>>>> 36ea503b
}

plugins {
    id("org.jetbrains.kotlin.jvm") version "$kotlinVersion"
    id('java-library')
    id("org.jetbrains.dokka") version "1.9.10"
    id("com.diffplug.spotless") version "5.14.2"
    id('jacoco')
    id('idea')

    id('signing')
    id('maven-publish')
    id("io.github.gradle-nexus.publish-plugin") version "1.3.0"
}

apply from: 'jacoco.gradle'
apply from: 'release.gradle'

group = "tech.relaycorp"

repositories {
    mavenCentral()

  // TODO: Remove once all of Dokka's dependencies are available on Maven Central
  jcenter()
}

dependencies {
    implementation(platform("org.jetbrains.kotlin:kotlin-bom"))

    implementation("org.jetbrains.kotlin:kotlin-stdlib-jdk8:$kotlinVersion")
    testImplementation("org.jetbrains.kotlinx:kotlinx-coroutines-test:$kotlinCoroutinesVersion")

    api('tech.relaycorp:awala:[1.66.4,2.0.0)')
    testImplementation('tech.relaycorp:awala-testing:1.5.24')

    // Handshake nonce signatures
    // We're depending on BouncyCastle just so we can use a base64 encoder on Android 21+. See:
    // https://github.com/relaycorp/awala-poweb-jvm/issues/66
    implementation("org.bouncycastle:bcpkix-jdk15on:1.70")

    // HTTP + WebSockets handling
    implementation("io.ktor:ktor-client-okhttp:$ktorVersion")
    testImplementation("io.ktor:ktor-client-mock:$ktorVersion")
    testImplementation("io.ktor:ktor-client-mock-jvm:$ktorVersion")
    testImplementation("com.squareup.okhttp3:okhttp:$okhttpVersion")
    testImplementation("com.squareup.okhttp3:mockwebserver:$okhttpVersion")
    testImplementation("com.squareup.okio:okio:3.6.0")
    testImplementation("org.awaitility:awaitility:4.2.0")

    testImplementation("org.jetbrains.kotlin:kotlin-test")
    testImplementation("org.junit.jupiter:junit-jupiter:5.10.0")
    testImplementation("org.junit.jupiter:junit-jupiter-params:5.10.0")
    testImplementation("org.jetbrains.kotlin:kotlin-test-junit5")
    testImplementation("com.nhaarman.mockitokotlin2:mockito-kotlin:2.2.0")
    testImplementation("org.mockito:mockito-inline:5.2.0")
}

java {
    withJavadocJar()
    withSourcesJar()
}

kotlin {
    explicitApi = 'strict'
}

tasks.withType(KotlinCompile).all {
    kotlinOptions {
        jvmTarget = JavaVersion.VERSION_1_8
        freeCompilerArgs += [
            "-opt-in=kotlin.RequiresOptIn",
            "-opt-in=kotlinx.coroutines.ExperimentalCoroutinesApi"
        ]
    }
}

dokkaHtml.configure {
    dokkaSourceSets {
        configureEach {
            reportUndocumented.set(true)
            includes.from("api-docs.md")
        }
    }
}

spotless {
    def ktlintUserData = [
            "max_line_length": "100",
            "disabled_rules" : "import-ordering"
    ]
    kotlin {
        ktlint("0.36.0").userData(ktlintUserData)
    }
    kotlinGradle {
        ktlint().userData(ktlintUserData)
    }
}

gradleEnterprise {
    buildScan {
        termsOfServiceUrl = "https://gradle.com/terms-of-service"
        termsOfServiceAgree = "yes"
    }
}<|MERGE_RESOLUTION|>--- conflicted
+++ resolved
@@ -3,13 +3,8 @@
 buildscript {
     ext.kotlinVersion = '1.9.10'
     ext.kotlinCoroutinesVersion = '1.7.3'
-<<<<<<< HEAD
     ext.ktorVersion = '2.3.5'
-    ext.okhttpVersion = '4.11.0'
-=======
-    ext.ktorVersion = '1.6.8'
     ext.okhttpVersion = '4.12.0'
->>>>>>> 36ea503b
 }
 
 plugins {
