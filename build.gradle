import org.jetbrains.kotlin.gradle.tasks.KotlinCompile

buildscript {
<<<<<<< HEAD
    ext.kotlinVersion = '1.5.0'
    ext.kotlinCoroutinesVersion = '1.5.0'
=======
    ext.kotlinVersion = '1.5.10'
    ext.kotlinCoroutinesVersion = '1.4.3-native-mt'
>>>>>>> 6b4589cd
    ext.ktorVersion = '1.4.1'
    ext.okhttpVersion = '4.9.1'
}

plugins {
    id("org.jetbrains.kotlin.jvm") version "$kotlinVersion"
    id('java-library')
    id("org.jetbrains.dokka") version "1.4.32"
    id("com.diffplug.spotless") version "5.14.0"
    id('jacoco')
    id('idea')

    id('signing')
    id('maven-publish')
    id("io.github.gradle-nexus.publish-plugin") version "1.1.0"
}

apply from: 'jacoco.gradle'
apply from: 'release.gradle'

group = "tech.relaycorp"

repositories {
    mavenCentral()

  // TODO: Remove once all of Dokka's dependencies are available on Maven Central
  jcenter()
}

dependencies {
    implementation(platform("org.jetbrains.kotlin:kotlin-bom"))

    implementation("org.jetbrains.kotlin:kotlin-stdlib-jdk8:$kotlinVersion")

    api('tech.relaycorp:awala:[1.48.5,2.0.0)')
    testImplementation('tech.relaycorp:awala-testing:1.2.2')

    // We're depending on BouncyCastle just so we can use a base64 encoder on Android 21+. See:
    // https://github.com/relaycorp/awala-poweb-jvm/issues/66
    implementation("org.bouncycastle:bcpkix-jdk15on:1.69")

    // Handshake nonce signatures
    implementation("org.bouncycastle:bcpkix-jdk15on:1.69")

    // HTTP + WebSockets handling
    implementation("io.ktor:ktor-client-okhttp:$ktorVersion")
    testImplementation("io.ktor:ktor-client-mock:$ktorVersion")
    testImplementation("io.ktor:ktor-client-mock-jvm:$ktorVersion")
    testImplementation("com.squareup.okhttp3:okhttp:$okhttpVersion")
    testImplementation("com.squareup.okhttp3:mockwebserver:$okhttpVersion")
    testImplementation("com.squareup.okio:okio:2.10.0")
    testImplementation("org.awaitility:awaitility:4.1.0")

    testImplementation("org.jetbrains.kotlin:kotlin-test")
    testImplementation("org.junit.jupiter:junit-jupiter:5.7.2")
    testImplementation("org.junit.jupiter:junit-jupiter-params:5.7.2")
    testImplementation("org.jetbrains.kotlin:kotlin-test-junit5")
    testImplementation("com.nhaarman.mockitokotlin2:mockito-kotlin:2.2.0")
    testImplementation("org.mockito:mockito-inline:3.11.1")
    testImplementation("org.jetbrains.kotlinx:kotlinx-coroutines-test:$kotlinCoroutinesVersion")
}

java {
    withJavadocJar()
    withSourcesJar()
}

kotlin {
    explicitApi = 'strict'
}

tasks.withType(KotlinCompile).all {
    kotlinOptions {
        jvmTarget = JavaVersion.VERSION_1_8
        freeCompilerArgs += [
            "-Xopt-in=kotlin.RequiresOptIn"
        ]
    }
}

dokkaHtml.configure {
    dokkaSourceSets {
        configureEach {
            reportUndocumented.set(true)
            includes.from("api-docs.md")
        }
    }
}

spotless {
    def ktlintUserData = [
            "max_line_length": "100",
            "disabled_rules" : "import-ordering"
    ]
    kotlin {
        ktlint("0.36.0").userData(ktlintUserData)
    }
    kotlinGradle {
        ktlint().userData(ktlintUserData)
    }
}

gradleEnterprise {
    buildScan {
        termsOfServiceUrl = "https://gradle.com/terms-of-service"
        termsOfServiceAgree = "yes"
    }
}<|MERGE_RESOLUTION|>--- conflicted
+++ resolved
@@ -1,13 +1,8 @@
 import org.jetbrains.kotlin.gradle.tasks.KotlinCompile
 
 buildscript {
-<<<<<<< HEAD
-    ext.kotlinVersion = '1.5.0'
+    ext.kotlinVersion = '1.5.10'
     ext.kotlinCoroutinesVersion = '1.5.0'
-=======
-    ext.kotlinVersion = '1.5.10'
-    ext.kotlinCoroutinesVersion = '1.4.3-native-mt'
->>>>>>> 6b4589cd
     ext.ktorVersion = '1.4.1'
     ext.okhttpVersion = '4.9.1'
 }
